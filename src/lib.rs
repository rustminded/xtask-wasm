//! This crate aims to provide an easy and customizable way to help you build
//! Wasm projects by extending them with custom subcommands, based on the
//! [`xtask` concept](https://github.com/matklad/cargo-xtask/), instead of using
//!  external tooling like [`wasm-pack`](https://github.com/rustwasm/wasm-pack).
//!
//! # Minimum Supported Rust Version
//!
//! This crate requires **Rust 1.58.1** at a minimum.
//!
//! # Setup
//!
//! The best way to add xtask-wasm to your project is to create a workspace
//! with two packages: your project's package and the xtask package.
//!
//! ## Create or update a project using xtask
//!
//! * New project - You can create a new project using xtask, you can use the
//!     following:
//!     ```console
//!     mkdir project_name
//!     cd project_name
//!     cargo new project
//!     cargo new xtask
//!     touch Cargo.toml
//!     ```
//!     Open the workspace's Cargo.toml and add the following:
//!     ```toml
//!     [workspace]
//!     members = [
//!         "project",
//!         "xtask",
//!     ]
//!     ```
//!
//! * Project with a single package - If you project contains only one package,
//!     move all the content of the project expect the `.git` directory into a
//!     new directory named after the package name at the root of the project.
//!     * Create a new package for the xtasks using the following:
//!         ```console
//!         cargo new --bin xtask
//!         ```
//!     * Create a new Cargo.toml at the root of the project and add the following:
//!         ```toml
//!         [workspace]
//!         members = [
//!             "project",
//!             "xtask",
//!         ]
//!         ```
//!         Replace `project` by the name of the project package
//!
//! * Project with a workspace - If your project already use a workspace,
//!     * Create a new package:
//!         ```console
//!         cargo new --bin xtask
//!         ```
//!     * Add the new package to your workspace's Cargo.toml with the
//!         workspace members field
//!
//! ## Add a command alias
//!
//! Create a `.cargo` directory at the workspace root and add a file named
//! `config.toml` with the following content:
//!
//! ```toml
//! [alias]
//! xtask = "run --package xtask --"
//! ```
//!
//! Now you can run your xtask package using:
//!
//! ```console
//! cargo xtask
//! ```
//!
//! ## Directory layout example
//!
//! If the name of the project package is `app`, the directory layout should
//! look like this:
//!
//! ```bash
//! project
//! ├── .cargo
//! │   └── config.toml
//! ├── Cargo.toml
//! ├── app
//! │   ├── Cargo.toml
//! │   └── src
//! │       └── ...
//! └── xtask
//!     ├── Cargo.toml
//!     └── src
//!         └── main.rs
//! ```
//!
//! You can find more informations about xtask
//! [here](https://github.com/matklad/cargo-xtask/).
//!
//! ## Use xtask-wasm as a dependency
//!
//! Finally, add the following to the xtask package's Cargo.toml:
//!
//! ```toml
//! [dependencies]
//! xtask-wasm = "0.1.0"
//! ```
//!
//! # Usage
//!
//! This library give you 3 types:
//!
//! * [`Dist`] - Generate a distributed package for Wasm
//! * [`Watch`] - Re-run a given command when changes are detected
//! * [`DevServer`] - Serve your project at a given IP address.
//!
//! They all implement [`clap::Parser`] allowing to add them easily to
//! an existing CLI implementation and are flexible enough to be customized for
//! most use-cases.
//!
//! A basic implementation could look like this:
//!
//! ```rust,no_run
//! use std::process;
//! use xtask_wasm::{anyhow::Result, clap};
//!
//! #[derive(clap::Parser)]
//! struct Opt {
//!     #[clap(subcommand)]
//!     cmd: Command,
//! }
//!
//! #[derive(clap::Parser)]
//! enum Command {
//!     Dist(xtask_wasm::Dist),
//!     Watch(xtask_wasm::Watch),
//!     Serve(xtask_wasm::DevServer),
//! }
//!
//!
//! fn main() -> Result<()> {
//!     let opt: Opt = clap::Parser::parse();
//!
//!     match opt.cmd {
//!         Command::Dist(dist) => {
//!             let dist = dist
//!                 .dist_dir_path("dist")
//!                 .static_dir_path("project/static")
//!                 .app_name("project")
//!                 .run_in_workspace(true)
//!                 .run("project")?;
//!
<<<<<<< HEAD
//!             println!("Built at {}", dist.dist_dir.display());
=======
//!                 log::info!("Built at {}", dist.dist_dir.display());
>>>>>>> 5454cbe0
//!
//!         }
//!         Command::Watch(watch) => {
//!             let mut command = process::Command::new("cargo");
//!             command.args(["xtask", "dist"]);
//!
<<<<<<< HEAD
//!             println!("Starting to watch");
//!             watch.exclude_workspace_path("dist").run(command)?;
//!         }
//!         Command::Serve(mut dev_server) => {
//!             let mut command = process::Command::new("cargo");
//!             command.args(["xtask", "dist"]);
//!
//!             dev_server.watch = dev_server.watch.exclude_workspace_path("dist");
//!
//!             println!("Starting the dev server");
//!             dev_server.command(command).start("dist")?;
=======
//!                 log::info!("Starting to watch");
//!                 watch.exclude_workspace_path("dist").run(command)?;
//!             }
//!             Command::Serve(mut dev_server) => {
//!                 let mut command = process::Command::new("cargo");
//!                 command.args(["xtask", "dist"]);
//!
//!                 log::info!("Starting the dev server");
//!                 dev_server.command(command).start("dist")?;
//!             }
>>>>>>> 5454cbe0
//!         }
//!     }
//!
//!     Ok(())
//! }
//! ```
//!
//! You can find further information for each type at their documentation level.
//!
//! # Examples
//!
//! [`examples/demo`](https://github.com/rustminded/xtask-wasm/tree/main/examples/demo)
//! provides an implementation of xtask-wasm to build the `webapp` package, an
//! `hello world` app using [Yew](https://yew.rs/). This example demonstrate a
//! simple directory layout and a customized build process that use the
//! [`wasm-opt`] feature.
//!
//! The available subcommands are:
//!
//! * Build the `webapp` package.
//!     ```console
//!     cargo xtask build
//!     ```
//!     * Build the `webapp` package, download the wasm-opt binary and optimize
//!         the Wasm generated by the build process.
//!         ```console
//!         cargo xtask build --optimize
//!         ```
//!
//! * Build the `webapp` package and watch for changes in the workspace root.
//!     ```console
//!     cargo xtask watch
//!     ```
//!
//! * Serve an optimized `webapp` dist on `127.0.0.1:8000` and watch for
//!     changes in the workspace root.
//!     ```console
//!     cargo xtask serve
//!     ```
//!
//! Additional flags can be found using `cargo xtask <subcommand> --help`
//!
//! # Features
//!
//! * wasm-opt - Enable `WasmOpt` that download the
//!     [`wasm-opt`](https://github.com/WebAssembly/binaryen#tools) binary and
//!     abstract its use to optimize the WASM.
//!
//!     This feature can be enabled using the following in the xtask package's
//!     Cargo.toml:
//!     ```toml
//!     [dependencies]
//!     xtask-wasm = { version = "0.1.0", features = ["wasm-opt"] }
//!     ```

#![deny(missing_docs)]

use lazy_static::lazy_static;
use std::process;

pub use anyhow;
pub use cargo_metadata;
pub use cargo_metadata::camino;
pub use clap;

mod dev_server;
mod dist;
#[cfg(feature = "wasm-opt")]
mod wasm_opt;
mod watch;

pub use dev_server::*;
pub use dist::*;
#[cfg(feature = "wasm-opt")]
pub use wasm_opt::*;
pub use watch::*;

/// Fetch the metadata of the crate.
pub fn metadata() -> &'static cargo_metadata::Metadata {
    lazy_static! {
        static ref METADATA: cargo_metadata::Metadata = cargo_metadata::MetadataCommand::new()
            .exec()
            .expect("cannot get crate's metadata");
    }

    &METADATA
}

/// Fetch information of a package in the current crate.
pub fn package(name: &str) -> Option<&cargo_metadata::Package> {
    metadata().packages.iter().find(|x| x.name == name)
}

/// Get the default dist directory.
///
/// The default for debug build is `target/debug/dist` and `target/release/dist`
/// for the release build.
pub fn default_dist_dir(release: bool) -> &'static camino::Utf8Path {
    lazy_static! {
        static ref DEFAULT_RELEASE_PATH: camino::Utf8PathBuf =
            metadata().target_directory.join("release").join("dist");
        static ref DEFAULT_DEBUG_PATH: camino::Utf8PathBuf =
            metadata().target_directory.join("debug").join("dist");
    }

    if release {
        &DEFAULT_RELEASE_PATH
    } else {
        &DEFAULT_DEBUG_PATH
    }
}

/// Get the default command for the build in the dist process.
///
/// This is `cargo build --target wasm32-unknown-unknown`.
pub fn default_build_command() -> process::Command {
    let mut command = process::Command::new("cargo");
    command.args(["build", "--target", "wasm32-unknown-unknown"]);
    command
}<|MERGE_RESOLUTION|>--- conflicted
+++ resolved
@@ -149,18 +149,13 @@
 //!                 .run_in_workspace(true)
 //!                 .run("project")?;
 //!
-<<<<<<< HEAD
 //!             println!("Built at {}", dist.dist_dir.display());
-=======
-//!                 log::info!("Built at {}", dist.dist_dir.display());
->>>>>>> 5454cbe0
 //!
 //!         }
 //!         Command::Watch(watch) => {
 //!             let mut command = process::Command::new("cargo");
 //!             command.args(["xtask", "dist"]);
 //!
-<<<<<<< HEAD
 //!             println!("Starting to watch");
 //!             watch.exclude_workspace_path("dist").run(command)?;
 //!         }
@@ -172,7 +167,55 @@
 //!
 //!             println!("Starting the dev server");
 //!             dev_server.command(command).start("dist")?;
-=======
+//!         }
+//!     }
+//!
+//!     Ok(())
+//! }
+//! ```
+//!
+//! You can find further information for each type at their documentation level.
+//!
+//! # Examples
+//!
+//! * A basic implementation could look like this:
+//!     ```rust,no_run
+//!     use std::process;
+//!     use xtask_wasm::{anyhow::Result, clap};
+//!
+//!     #[derive(clap::Parser)]
+//!     struct Opt {
+//!         #[clap(subcommand)]
+//!         cmd: Command,
+//!     }
+//!
+//!     #[derive(clap::Parser)]
+//!     enum Command {
+//!         Dist(xtask_wasm::Dist),
+//!         Watch(xtask_wasm::Watch),
+//!         Serve(xtask_wasm::DevServer),
+//!     }
+//!
+//!
+//!     fn main() -> Result<()> {
+//!         let opt: Opt = clap::Parser::parse();
+//!
+//!         match opt.cmd {
+//!             Command::Dist(dist) => {
+//!                 let dist = dist
+//!                     .dist_dir_path("dist")
+//!                     .static_dir_path("project/static")
+//!                     .app_name("project")
+//!                     .run_in_workspace(true)
+//!                     .run("project")?;
+//!
+//!                 log::info!("Built at {}", dist.dist_dir.display());
+//!
+//!             }
+//!             Command::Watch(watch) => {
+//!                 let mut command = process::Command::new("cargo");
+//!                 command.args(["xtask", "dist"]);
+//!
 //!                 log::info!("Starting to watch");
 //!                 watch.exclude_workspace_path("dist").run(command)?;
 //!             }
@@ -183,23 +226,17 @@
 //!                 log::info!("Starting the dev server");
 //!                 dev_server.command(command).start("dist")?;
 //!             }
->>>>>>> 5454cbe0
 //!         }
+//!
+//!         Ok(())
 //!     }
-//!
-//!     Ok(())
-//! }
-//! ```
-//!
-//! You can find further information for each type at their documentation level.
-//!
-//! # Examples
-//!
-//! [`examples/demo`](https://github.com/rustminded/xtask-wasm/tree/main/examples/demo)
-//! provides an implementation of xtask-wasm to build the `webapp` package, an
-//! `hello world` app using [Yew](https://yew.rs/). This example demonstrate a
-//! simple directory layout and a customized build process that use the
-//! [`wasm-opt`] feature.
+//!     ```
+//!
+//! * [`examples/demo`](https://github.com/rustminded/xtask-wasm/tree/main/examples/demo)
+//!     provides an implementation of xtask-wasm to build the `webapp` package, an
+//!     `hello world` app using [Yew](https://yew.rs/). This example demonstrate a
+//!     simple directory layout and a customized build process that use the
+//!     [`wasm-opt`] feature.
 //!
 //! The available subcommands are:
 //!
