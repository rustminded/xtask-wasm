use crate::{camino::Utf8Path, Watch};
use anyhow::{bail, Context, Result};
use clap::Parser;
use std::{
    fs,
    io::{prelude::*, BufReader},
    net::{IpAddr, SocketAddr, TcpListener, TcpStream},
    path::Path,
    process,
};

/// A simple HTTP server that can, optionally, watch a given command.
///
/// Get the files at `watch_path` and serve them at a given IP address
/// (127.0.0.1:8000 by default). An optional command can be run along the
/// server, relaunched if changes are detected in your project via a [`Watch`].
///
/// # Usage
///
/// ```rust,no_run
/// use std::process;
/// use xtask_wasm::{anyhow::Result, clap};
///
/// #[derive(clap::Parser)]
/// enum Opt {
///     Serve(xtask_wasm::DevServer),
/// }
///
/// fn main() -> Result<()> {
///     let opt: Opt = clap::Parser::parse();
///
///     match opt {
///         Opt::Serve(mut dev_server) => {
///             let mut command = process::Command::new("cargo");
///             command.args(["xtask", "dist"]);
///
<<<<<<< HEAD
///             dev_server.watch = dev_server.watch.exclude_workspace_path("dist");
///
///             println!("Starting to serve at {}:{}", dev_server.ip, dev_server.port);
=======
///             log::info!("Starting the dev server");
>>>>>>> 5454cbe0
///             dev_server.command(command).start("dist")?;
///         }
///     }
///
///     Ok(())
/// }
/// ```
///
<<<<<<< HEAD
/// Add a `serve` subcommand that will run `cargo xtask dist`,
/// watching for changes in the workspace and serve the files in the `dist`
/// directory at a given IP address.
=======
/// Add a `serve` subcommand that will run `cargo xtask dist`, watching for
/// changes in the workspace and serve the files in the dist directory at a
/// given IP address.
>>>>>>> 5454cbe0
#[non_exhaustive]
#[derive(Debug, Parser)]
pub struct DevServer {
    /// Ip address to bind. Default to `127.0.0.1`.
    #[clap(long, default_value = "127.0.0.1")]
    pub ip: IpAddr,
    /// Port number. Default to `8000`.
    #[clap(long, default_value = "8000")]
    pub port: u16,

    /// Watched command running along the server.
    #[clap(skip)]
    pub command: Option<process::Command>,
    /// Watching process of the server.
    #[clap(flatten)]
    pub watch: Watch,
}

impl DevServer {
    /// Give a command to run when starting the server.
    pub fn command(mut self, command: process::Command) -> Self {
        self.command = Some(command);
        self
    }

    /// Start the server, serving the files at `served_path`.
    pub fn start(self, served_path: impl AsRef<Path>) -> Result<()> {
        let watch_process = if let Some(command) = self.command {
            let watch = self.watch.exclude_path(&served_path);
            let handle = std::thread::spawn(|| match watch.run(command) {
                Ok(()) => log::trace!("Starting to watch"),
                Err(err) => log::error!("an error occurred when starting to watch: {}", err),
            });

            Some(handle)
        } else {
            None
        };

        match serve(self.ip, self.port, served_path) {
            Ok(()) => log::trace!("Starting to serve"),
            Err(err) => log::error!("an error occurred when starting to serve: {}", err),
        }

        if let Some(handle) = watch_process {
            handle.join().expect("an error occurred when exiting watch");
        }

        Ok(())
    }
}

fn serve(ip: IpAddr, port: u16, served_path: impl AsRef<Path>) -> Result<()> {
    let address = SocketAddr::new(ip, port);
    let listener = TcpListener::bind(&address).context("cannot bind to the given address")?;

    log::info!("Development server running at: http://{}", &address);

    for mut stream in listener.incoming().filter_map(|x| x.ok()) {
        respond_to_request(&mut stream, &served_path).unwrap_or_else(|e| {
            let _ = stream.write("HTTP/1.1 400 BAD REQUEST\r\n\r\n".as_bytes());
            log::error!("an error occurred: {}", e);
        });
    }

    Ok(())
}

fn respond_to_request(stream: &mut TcpStream, dist_dir_path: impl AsRef<Path>) -> Result<()> {
    let mut reader = BufReader::new(stream);
    let mut request = String::new();
    reader.read_line(&mut request)?;

    let requested_path = request
        .split_whitespace()
        .nth(1)
        .context("Could not find path in request")?;

    let rel_path = Path::new(requested_path.trim_matches('/'));
    let mut full_path = dist_dir_path.as_ref().join(rel_path);

    if full_path.is_dir() {
        if full_path.join("index.html").exists() {
            full_path = full_path.join("index.html")
        } else if full_path.join("index.htm").exists() {
            full_path = full_path.join("index.htm")
        } else {
            bail!("no index.html in {}", full_path.display());
        }
    }

    let stream = reader.get_mut();

    if full_path.is_file() {
        let full_path_extension = Utf8Path::from_path(&full_path)
            .context("request path contains non-utf8 characters")?
            .extension();

        let content_type = match full_path_extension {
            Some("html") => "text/html;charset=utf-8",
            Some("css") => "text/css;charset=utf-8",
            Some("js") => "application/javascript",
            Some("wasm") => "application/wasm",
            _ => "application/octet-stream",
        };

        stream
            .write(
                format!(
                    "HTTP/1.1 200 OK\r\nContent-Length: {}\r\nContent-Type: {}\r\n\r\n",
                    full_path.metadata()?.len(),
                    content_type,
                )
                .as_bytes(),
            )
            .context("cannot write response")?;

        std::io::copy(&mut fs::File::open(&full_path)?, stream)?;
    } else {
        stream
            .write("HTTP/1.1 404 NOT FOUND\r\n\r\n".as_bytes())
            .context("cannot write response")?;
    }

    Ok(())
}<|MERGE_RESOLUTION|>--- conflicted
+++ resolved
@@ -34,13 +34,7 @@
 ///             let mut command = process::Command::new("cargo");
 ///             command.args(["xtask", "dist"]);
 ///
-<<<<<<< HEAD
-///             dev_server.watch = dev_server.watch.exclude_workspace_path("dist");
-///
-///             println!("Starting to serve at {}:{}", dev_server.ip, dev_server.port);
-=======
 ///             log::info!("Starting the dev server");
->>>>>>> 5454cbe0
 ///             dev_server.command(command).start("dist")?;
 ///         }
 ///     }
@@ -49,15 +43,9 @@
 /// }
 /// ```
 ///
-<<<<<<< HEAD
-/// Add a `serve` subcommand that will run `cargo xtask dist`,
-/// watching for changes in the workspace and serve the files in the `dist`
-/// directory at a given IP address.
-=======
 /// Add a `serve` subcommand that will run `cargo xtask dist`, watching for
 /// changes in the workspace and serve the files in the dist directory at a
 /// given IP address.
->>>>>>> 5454cbe0
 #[non_exhaustive]
 #[derive(Debug, Parser)]
 pub struct DevServer {
