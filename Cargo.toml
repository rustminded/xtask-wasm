--- conflicted
+++ resolved
@@ -20,11 +20,7 @@
 lazy_static = "1.4.0"
 log = "0.4.14"
 notify = "4.0.17"
-<<<<<<< HEAD
 platforms = { version = "2.0.0", optional = true }
-structopt = "0.3.25"
-=======
->>>>>>> c8f1804d
 walkdir = "2.3.2"
 wasm-bindgen-cli-support = "0.2.68"
 
