--- conflicted
+++ resolved
@@ -6,10 +6,6 @@
 # See more keys and their definitions at https://doc.rust-lang.org/cargo/reference/manifest.html
 
 [dependencies]
-<<<<<<< HEAD
-clap = { version = "0.3", features = ["derive"] }
-=======
->>>>>>> 8f638009
 env_logger = "0.9"
 log = "0.4"
 xtask-wasm = { path = "../../../", version = "0.0.0", features = ["wasm-opt"]}