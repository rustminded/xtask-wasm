<<<<<<< HEAD
use clap::Parser;
use std::process;
use xtask_wasm::anyhow::Result;
=======
use std::process;
use xtask_wasm::{anyhow::Result, clap};
>>>>>>> 8f638009

#[derive(clap::Parser)]
struct Opt {
    #[clap(long = "log", default_value = "Info")]
    log_level: log::LevelFilter,
    #[clap(subcommand)]
    cmd: Command,
}

#[derive(clap::Parser)]
enum Command {
    Build(Build),
    Watch(xtask_wasm::Watch),
    Serve(xtask_wasm::DevServer),
}

#[derive(clap::Parser)]
struct Build {
    #[clap(long)]
    optimize: bool,

    #[clap(flatten)]
    base: xtask_wasm::Build,
}

fn main() -> Result<()> {
    let opt: Opt = clap::Parser::parse();

    env_logger::builder()
        .filter(Some("xtask"), opt.log_level)
        .init();

    let mut build_command = process::Command::new("cargo");
    build_command.args(["xtask", "build"]);

    match opt.cmd {
        Command::Build(arg) => {
            log::info!("Starting to build");
            let build_result = arg
                .base
                .static_dir_path("webapp/static")
                .app_name("hello_world")
                .run("webapp")?;
            if arg.optimize {
                xtask_wasm::WasmOpt::level(1)
                    .shrink(2)
                    .optimize(build_result.wasm)?;
            }
        }
        Command::Watch(arg) => {
            log::info!("Starting to watch");
            arg.run(build_command)?;
        }
        Command::Serve(arg) => {
            log::info!("Starting to serve");
            build_command.arg("--optimize");
            arg.command(build_command)
                .start(xtask_wasm::default_build_dir(false))?;
        }
    }

    Ok(())
}<|MERGE_RESOLUTION|>--- conflicted
+++ resolved
@@ -1,11 +1,5 @@
-<<<<<<< HEAD
-use clap::Parser;
-use std::process;
-use xtask_wasm::anyhow::Result;
-=======
 use std::process;
 use xtask_wasm::{anyhow::Result, clap};
->>>>>>> 8f638009
 
 #[derive(clap::Parser)]
 struct Opt {
@@ -47,7 +41,7 @@
             let build_result = arg
                 .base
                 .static_dir_path("webapp/static")
-                .app_name("hello_world")
+                .app_name("web_app")
                 .run("webapp")?;
             if arg.optimize {
                 xtask_wasm::WasmOpt::level(1)
